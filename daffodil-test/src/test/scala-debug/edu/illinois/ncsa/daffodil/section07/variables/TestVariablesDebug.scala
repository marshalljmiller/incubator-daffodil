package edu.illinois.ncsa.daffodil.section07.variables

/* Copyright (c) 2012-2013 Tresys Technology, LLC. All rights reserved.
 *
 * Developed by: Tresys Technology, LLC
 *               http://www.tresys.com
 * 
 * Permission is hereby granted, free of charge, to any person obtaining a copy of
 * this software and associated documentation files (the "Software"), to deal with
 * the Software without restriction, including without limitation the rights to
 * use, copy, modify, merge, publish, distribute, sublicense, and/or sell copies
 * of the Software, and to permit persons to whom the Software is furnished to do
 * so, subject to the following conditions:
 * 
 *  1. Redistributions of source code must retain the above copyright notice,
 *     this list of conditions and the following disclaimers.
 * 
 *  2. Redistributions in binary form must reproduce the above copyright
 *     notice, this list of conditions and the following disclaimers in the
 *     documentation and/or other materials provided with the distribution.
 * 
 *  3. Neither the names of Tresys Technology, nor the names of its contributors
 *     may be used to endorse or promote products derived from this Software
 *     without specific prior written permission.
 * 
 * THE SOFTWARE IS PROVIDED "AS IS", WITHOUT WARRANTY OF ANY KIND, EXPRESS OR
 * IMPLIED, INCLUDING BUT NOT LIMITED TO THE WARRANTIES OF MERCHANTABILITY,
 * FITNESS FOR A PARTICULAR PURPOSE AND NONINFRINGEMENT. IN NO EVENT SHALL THE
 * CONTRIBUTORS OR COPYRIGHT HOLDERS BE LIABLE FOR ANY CLAIM, DAMAGES OR OTHER
 * LIABILITY, WHETHER IN AN ACTION OF CONTRACT, TORT OR OTHERWISE, ARISING FROM,
 * OUT OF OR IN CONNECTION WITH THE SOFTWARE OR THE USE OR OTHER DEALINGS WITH THE
 * SOFTWARE.
 */

import junit.framework.Assert._
import org.junit.Test
import scala.xml._
import edu.illinois.ncsa.daffodil.xml.XMLUtils
import edu.illinois.ncsa.daffodil.xml.XMLUtils._
import edu.illinois.ncsa.daffodil.compiler.Compiler
import edu.illinois.ncsa.daffodil.util._
import edu.illinois.ncsa.daffodil.tdml.DFDLTestSuite
import java.io.File

class TestVariablesDebug {
  val testDir = "/edu/illinois/ncsa/daffodil/section07/variables/"
  val tdml = testDir + "variables.tdml"
  lazy val runner = new DFDLTestSuite(Misc.getRequiredResource(tdml))

  @Test def test_varInstance() { runner.runOneTest("varInstance") }

<<<<<<< HEAD
  @Test def test_doubleEmptyDefault() { runner.runOneTest("doubleEmptyDefault") }
  @Test def test_emptyDefault() { runner.runOneTest("emptyDefault") }
  @Test def test_emptyDefault2() { runner.runOneTest("emptyDefault2") }
=======
  @Test def test_doubleSetErr() { runner.runOneTest("doubleSetErr") }
  
  @Test def test_var_end_path() { runner.runOneTest("var_end_path") }
  @Test def test_var_in_path() { runner.runOneTest("var_in_path") }
>>>>>>> aaa9583a
}<|MERGE_RESOLUTION|>--- conflicted
+++ resolved
@@ -49,14 +49,4 @@
 
   @Test def test_varInstance() { runner.runOneTest("varInstance") }
 
-<<<<<<< HEAD
-  @Test def test_doubleEmptyDefault() { runner.runOneTest("doubleEmptyDefault") }
-  @Test def test_emptyDefault() { runner.runOneTest("emptyDefault") }
-  @Test def test_emptyDefault2() { runner.runOneTest("emptyDefault2") }
-=======
-  @Test def test_doubleSetErr() { runner.runOneTest("doubleSetErr") }
-  
-  @Test def test_var_end_path() { runner.runOneTest("var_end_path") }
-  @Test def test_var_in_path() { runner.runOneTest("var_in_path") }
->>>>>>> aaa9583a
 }