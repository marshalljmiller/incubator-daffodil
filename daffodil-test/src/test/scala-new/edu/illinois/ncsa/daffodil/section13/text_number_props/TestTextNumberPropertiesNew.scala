package edu.illinois.ncsa.daffodil.section13.text_number_props

/* Copyright (c) 2012-2013 Tresys Technology, LLC. All rights reserved.
 *
 * Developed by: Tresys Technology, LLC
 *               http://www.tresys.com
 * 
 * Permission is hereby granted, free of charge, to any person obtaining a copy of
 * this software and associated documentation files (the "Software"), to deal with
 * the Software without restriction, including without limitation the rights to
 * use, copy, modify, merge, publish, distribute, sublicense, and/or sell copies
 * of the Software, and to permit persons to whom the Software is furnished to do
 * so, subject to the following conditions:
 * 
 *  1. Redistributions of source code must retain the above copyright notice,
 *     this list of conditions and the following disclaimers.
 * 
 *  2. Redistributions in binary form must reproduce the above copyright
 *     notice, this list of conditions and the following disclaimers in the
 *     documentation and/or other materials provided with the distribution.
 * 
 *  3. Neither the names of Tresys Technology, nor the names of its contributors
 *     may be used to endorse or promote products derived from this Software
 *     without specific prior written permission.
 * 
 * THE SOFTWARE IS PROVIDED "AS IS", WITHOUT WARRANTY OF ANY KIND, EXPRESS OR
 * IMPLIED, INCLUDING BUT NOT LIMITED TO THE WARRANTIES OF MERCHANTABILITY,
 * FITNESS FOR A PARTICULAR PURPOSE AND NONINFRINGEMENT. IN NO EVENT SHALL THE
 * CONTRIBUTORS OR COPYRIGHT HOLDERS BE LIABLE FOR ANY CLAIM, DAMAGES OR OTHER
 * LIABILITY, WHETHER IN AN ACTION OF CONTRACT, TORT OR OTHERWISE, ARISING FROM,
 * OUT OF OR IN CONNECTION WITH THE SOFTWARE OR THE USE OR OTHER DEALINGS WITH THE
 * SOFTWARE.
 */

import junit.framework.Assert._
import org.junit.Test
import scala.xml._
import edu.illinois.ncsa.daffodil.xml.XMLUtils
import edu.illinois.ncsa.daffodil.xml.XMLUtils._
import edu.illinois.ncsa.daffodil.compiler.Compiler
import edu.illinois.ncsa.daffodil.util._
import edu.illinois.ncsa.daffodil.tdml.DFDLTestSuite
import java.io.File
import edu.illinois.ncsa.daffodil.debugger.Debugger.withDebugger
import edu.illinois.ncsa.daffodil.debugger.Debugger

class TestTextNumberProperties {
  val testDir = "/edu/illinois/ncsa/daffodil/section13/text_number_props/"
  val aa = testDir + "TextNumberProps.tdml"
  lazy val runner = new DFDLTestSuite(Misc.getRequiredResource(aa))

<<<<<<< HEAD
// DFDL-868
  @Test def test_standardZeroRep09() { runner.runOneTest("standardZeroRep09") }

// DFDL-859
  @Test def test_decimalPadding01() { runner.runOneTest("decimalPadding01") }
  @Test def test_decimalPadding04() { runner.runOneTest("decimalPadding04") }
  @Test def test_nonNegIntPadding01() { runner.runOneTest("nonNegIntPadding01") }
  @Test def test_nonNegIntPadding03() { runner.runOneTest("nonNegIntPadding03") }
=======
>>>>>>> 5f12556f
}<|MERGE_RESOLUTION|>--- conflicted
+++ resolved
@@ -49,15 +49,10 @@
   val aa = testDir + "TextNumberProps.tdml"
   lazy val runner = new DFDLTestSuite(Misc.getRequiredResource(aa))
 
-<<<<<<< HEAD
-// DFDL-868
-  @Test def test_standardZeroRep09() { runner.runOneTest("standardZeroRep09") }
 
 // DFDL-859
   @Test def test_decimalPadding01() { runner.runOneTest("decimalPadding01") }
   @Test def test_decimalPadding04() { runner.runOneTest("decimalPadding04") }
   @Test def test_nonNegIntPadding01() { runner.runOneTest("nonNegIntPadding01") }
   @Test def test_nonNegIntPadding03() { runner.runOneTest("nonNegIntPadding03") }
-=======
->>>>>>> 5f12556f
 }