/* Copyright (c) 2012-2015 Tresys Technology, LLC. All rights reserved.
 *
 * Developed by: Tresys Technology, LLC
 *               http://www.tresys.com
 *
 * Permission is hereby granted, free of charge, to any person obtaining a copy of
 * this software and associated documentation files (the "Software"), to deal with
 * the Software without restriction, including without limitation the rights to
 * use, copy, modify, merge, publish, distribute, sublicense, and/or sell copies
 * of the Software, and to permit persons to whom the Software is furnished to do
 * so, subject to the following conditions:
 *
 *  1. Redistributions of source code must retain the above copyright notice,
 *     this list of conditions and the following disclaimers.
 *
 *  2. Redistributions in binary form must reproduce the above copyright
 *     notice, this list of conditions and the following disclaimers in the
 *     documentation and/or other materials provided with the distribution.
 *
 *  3. Neither the names of Tresys Technology, nor the names of its contributors
 *     may be used to endorse or promote products derived from this Software
 *     without specific prior written permission.
 *
 * THE SOFTWARE IS PROVIDED "AS IS", WITHOUT WARRANTY OF ANY KIND, EXPRESS OR
 * IMPLIED, INCLUDING BUT NOT LIMITED TO THE WARRANTIES OF MERCHANTABILITY,
 * FITNESS FOR A PARTICULAR PURPOSE AND NONINFRINGEMENT. IN NO EVENT SHALL THE
 * CONTRIBUTORS OR COPYRIGHT HOLDERS BE LIABLE FOR ANY CLAIM, DAMAGES OR OTHER
 * LIABILITY, WHETHER IN AN ACTION OF CONTRACT, TORT OR OTHERWISE, ARISING FROM,
 * OUT OF OR IN CONNECTION WITH THE SOFTWARE OR THE USE OR OTHER DEALINGS WITH THE
 * SOFTWARE.
 */

package edu.illinois.ncsa.daffodil.dsom

import java.util.UUID
import scala.xml.Node
import scala.xml._
import edu.illinois.ncsa.daffodil.exceptions.Assert
import edu.illinois.ncsa.daffodil.processors.TermRuntimeData
import edu.illinois.ncsa.daffodil.grammar.TermGrammarMixin
import edu.illinois.ncsa.daffodil.schema.annotation.props.gen.YesNo
import java.lang.{ Integer => JInt }
import edu.illinois.ncsa.daffodil.schema.annotation.props.Found
import edu.illinois.ncsa.daffodil.schema.annotation.props.gen.NilKind

/////////////////////////////////////////////////////////////////
// Groups System
/////////////////////////////////////////////////////////////////

// A term is content of a group
abstract class Term(xmlArg: Node, parentArg: SchemaComponent, val position: Int)
  extends AnnotatedSchemaComponent(xmlArg, parentArg)
  with TermRuntimeValuedPropertiesMixin
  with TermGrammarMixin
  with DelimitedRuntimeValuedPropertiesMixin
  with InitiatedTerminatedMixin
  with TermEncodingMixin {

  def optIgnoreCase: Option[YesNo] = {
    val ic = cachePropertyOption("ignoreCase")
    ic match {
      case Found(value, location, _, _) => Some(YesNo(value, location))
      case _ => None
    }
  }

  override final def term = this

  def isOptional: Boolean
  def isRequired: Boolean

  def termRuntimeData: TermRuntimeData

  def elementChildren: Seq[ElementBase]

  override lazy val dpathCompileInfo =
    new DPathCompileInfo(
      enclosingComponent.map { _.dpathCompileInfo },
      variableMap,
      namespaces,
      path,
      schemaFileLocation)

  /**
   * An integer which is the alignment of this term. This takes into account the
   * representation, type, charset encoding and alignment-related properties.
   */
  def alignmentValueInBits: JInt

  /**
   * True if this term is known to have some text aspect. This can be the value, or it can be
   * delimiters.
   * <p>
   * False only if this term cannot ever have text in it. Example: a sequence with no delimiters.
   * Example: a binary int with no delimiters.
   * <p>
   * Note: this is not recursive - it does not roll-up from children terms.
   * TODO: it does have to deal with the prefix length situation. The type of the prefix
   * may be textual.
   * <p>
   * Override in element base to take simple type or prefix length situations into account
   */
  lazy val couldHaveText = hasDelimiters

  //TODO: if we add recursive types capability to DFDL this will have to change
  // but so will many of these compiler passes up and down through the DSOM objects.

  /**
   * The termChildren are the children that are Terms, i.e., derived from the Term
   * base class. This is to make it clear
   * we're not talking about the XML structures inside the XML parent (which might
   * include annotations, etc.
   */
  def termChildren: Seq[Term]

  final val tID = UUID.randomUUID()

  // Scala coding style note: This style of passing a constructor arg that is named fooArg,
  // and then having an explicit val/lazy val which has the 'real' name is
  // highly recommended. Lots of time wasted because a val constructor parameter can be
  // accidently hidden if a derived class uses the same name as one of its own parameters.
  // These errors just seem easier to deal with if you use the fooArg style.

  lazy val someEnclosingComponent = enclosingComponent.getOrElse(Assert.invariantFailed("All terms except a root element have an enclosing component."))

  lazy val referredToComponent = this // override in ElementRef and GroupRef

  lazy val isRepresented = true // overridden by elements, which might have inputValueCalc turning this off

  def isScalar = true // override in local elements

  /**
   * nearestEnclosingSequence
   *
   * An attribute that looks upward to the surrounding
   * context of the schema, and not just lexically surrounding context. It needs to see
   * what declarations will physically surround the place. This is the dynamic scope,
   * not just the lexical scope. So, a named global type still has to be able to
   * ask what sequence is surrounding the element that references the global type.
   *
   * This is why we have to have the GlobalXYZDefFactory stuff. Because this kind of back
   * pointer (contextual sensitivity) prevents sharing.
   */
  final lazy val nearestEnclosingSequence: Option[Sequence] = enclosingTerm match {
    case None => None
    case Some(s: Sequence) => Some(s)
    case Some(_) => enclosingTerm.get.nearestEnclosingSequence
  }

  final lazy val nearestEnclosingChoiceBeforeSequence: Option[Choice] = enclosingTerm match {
    case None => None
    case Some(s: Sequence) => None
    case Some(c: Choice) => Some(c)
    case Some(_) => enclosingTerm.get.nearestEnclosingChoiceBeforeSequence
  }

  final lazy val nearestEnclosingUnorderedSequence: Option[Sequence] = enclosingTerm match {
    case None => None
    case Some(s: Sequence) if !s.isOrdered => Some(s)
    case Some(_) => enclosingTerm.get.nearestEnclosingUnorderedSequence
  }

  final lazy val nearestEnclosingUnorderedSequenceBeforeSequence: Option[Sequence] = enclosingTerm match {
    case None => None
    case Some(s: Sequence) if !s.isOrdered => Some(s)
    case Some(s: Sequence) => None
    case Some(_) => enclosingTerm.get.nearestEnclosingUnorderedSequence
  }

  final lazy val inChoiceBeforeNearestEnclosingSequence: Boolean = enclosingTerm match {
    case None => false
    case Some(s: Sequence) => false
    case Some(c: Choice) => true
    case Some(_) => enclosingTerm.get.inChoiceBeforeNearestEnclosingSequence
  }

  final lazy val nearestEnclosingElement: Option[ElementBase] = enclosingTerm match {
    case None => None
    case Some(eb: ElementBase) => Some(eb)
    case Some(_) => enclosingTerm.get.nearestEnclosingElement
  }

  final lazy val nearestEnclosingElementNotRef: Option[ElementBase] = nearestEnclosingElement match {
    case None => None
    case Some(er: ElementRef) => er.nearestEnclosingElement // can't be an element ref again
    case x => x
  }

  protected final def thisTermNoRefs: Term = LV('thisTermNoRefs) {
    val es = nearestEnclosingSequence

    val thisTerm = this match {
      case eRef: ElementRef => eRef.referencedElement
      // case gd: GlobalGroupDef => gd.thisTermNoRefs // TODO: scala 2.10 compiler says this line is impossible.
      case gb: GroupBase if gb.enclosingTerm.isDefined => {
        // We're a group.  We need to determine what we're enclosed by.
        gb.enclosingTerm.get match {
          case encGRef: GroupRef => {
            // We're enclosed by a GroupRef.  We need to retrieve
            // what encloses that GroupRef

            val res = encGRef.enclosingTerm match {
              case None => encGRef.group
              case Some(encTerm) => encTerm.thisTermNoRefs
            }
            //encGRef.thisTerm
            res
          }
          case encGB: GroupBase if es.isDefined && encGB == es.get => {
            // We're an immediate child of the nearestEnclosingSequence
            // therefore we just return our self as the Term
            this
          }
          case e: LocalElementBase => e // Immediate enclosed by LocalElementBase, return it.
          case _ => gb.group
        }
      }
      case gb: GroupBase => gb.group
      case x => x
    }
    thisTerm
  }.value

  /**
   * We want to determine if we're in an unordered sequence
   * at any point along our parents.
   */
  final lazy val inUnorderedSequence: Boolean =
    nearestEnclosingSequence match {
      case None => {
        false
      }
      case Some(s) => {
        if (s.isOrdered) {
          val result = s.inUnorderedSequence
          result
        } else true
      }
    }

  final lazy val immediatelyEnclosingModelGroup: Option[ModelGroup] = {
    val res = parent match {
      case c: Choice => Some(c)
      case s: Sequence => Some(s)
      case d: SchemaDocument => {
        // we're a global object. Our parent is a schema document
        // so follow backpointers to whatever is referencing us.
        this match {
          case ge: GlobalElementDecl => ge.elementRef match {
            case None => {
              // we are root. So there is no enclosing model group at all
              None
            }
            case Some(er) => er.immediatelyEnclosingModelGroup
          }
        }
      }
      case gdd: GlobalGroupDef => gdd.groupRef.immediatelyEnclosingModelGroup
      case ct: ComplexTypeBase => {
        None
        // The above formerly was ct.element.immediatelyEnclosingModelGroup,
        // but if we have a CT as our parent, the group around the element whose type
        // that is, isn't "immediately enclosing".
      }
      case _ => Assert.invariantFailed("immediatelyEnclosingModelGroup called on " + this + "with parent " + parent)
    }
    res
  }

  final lazy val positionInNearestEnclosingSequence: Int = {
    val res =
      if (enclosingComponent == nearestEnclosingSequence) position
      else {
        enclosingComponent match {
          case Some(term: Term) => term.positionInNearestEnclosingSequence
          case Some(ct: ComplexTypeBase) => {
            val ctElem = ct.element
            val ctPos = ctElem.positionInNearestEnclosingSequence
            ctPos
          }
          case Some(ggd: GlobalGroupDef) => ggd.groupRef.positionInNearestEnclosingSequence
          case _ => Assert.invariantFailed("unable to compute position in nearest enclosing sequence")
        }
      }
    res
  }

  final lazy val isDirectChildOfSequence = parent.isInstanceOf[Sequence]

  import edu.illinois.ncsa.daffodil.util.ListUtils

  final lazy val allSiblings: Seq[Term] = {
    val res = nearestEnclosingSequence.map { enc =>
      val allSiblings = enc.groupMembers.map { _.referredToComponent }
      allSiblings
    }
    res.getOrElse(Nil)
  }

  final lazy val priorSiblings = ListUtils.preceding(allSiblings, this)
  final lazy val laterSiblings = ListUtils.tailAfter(allSiblings, this)
  final lazy val laterElementSiblings = laterSiblings.collect { case elt: ElementBase => elt }

  final lazy val laterSiblingsWithinEnclosingElement: Seq[Term] = {
    enclosingElement.flatMap { ee =>
      enclosingTerm.map { et =>
        val eeGroup = ee.complexType.group
        val res =
          laterSiblings ++
            (if (et eq eeGroup) Nil
            else et.laterSiblingsWithinEnclosingElement)
        res
      }
    }.getOrElse(Nil)
  }

  final lazy val priorSibling = priorSiblings.lastOption
  final lazy val nextSibling = laterSiblings.headOption

  final lazy val priorPhysicalSiblings = priorSiblings.filter { _.isRepresented }
  final lazy val priorPhysicalSibling = priorPhysicalSiblings.lastOption

  //
  // FIXME: incomplete analysis. This needs to walk outward to parent, then down into
  // last of prior sibling sequence group looking downward at last child until it finds
  // a physical term that satisfies the test.
  // E.g., the prior sibling in this sequence might satisfy, or the enclosing parent if we're
  // first, or the prior sibling of the enclosing parent, or the last child of the prior
  // sibling of the enclosing parent, and so on.
  //
  // Really we often need the "things before this" enumerated and filtered, so there
  // should be a stream of things looking at prior prior of that, prior of that, etc.
  //
  // Choice groups require special consideration. A prior that's a choice only has a
  // defined property if (1) it's relevant to the choice group - so dfdl:terminator yes, dfdl:byteOrder no.
  // (2) it is present for that choice group, or (3) it is recursively present on the last of
  // ALL children of the choice group, so that it is present with a specific value no matter
  // which branch of the choice is realized.
  //
  // It is ok for this to stop early and be less comprehensive about walking backward
  // IFF it is used in conservative analysis, i.e., where not finding the term, even if
  // it does in fact exist back there someplace, causes no incorrectness, just suboptimality.
  //
  // Note also that the predicate test interacts with sequence groups in a complex way.
  // If the sequence group has separators, the separator will be present (because the current
  // term is not first, or the sep is in prefix position, or ...) then if the predicate
  // is true of a sequence separator (e.g., such as has same encoding property value) then
  // we have a preceding physical term, the enclosing sequence, which has a physical
  // syntax, the separator, which satisfies the predicate.
  //
  // That's the job of the predicate. The point is that this predicate may or may not
  // stop on some enclosing parent, depending on separators, etc. You can't just have the
  // predicate be "has same encoding" test, because whether that encoding will have been
  // put into effect depends on whether some group syntax - such as a separator, or initiator
  // will have been present and so required establishing that property to be in effect.
  //
  // If a sequence has no separator and no initiator, then it doesn't impose an encoding prior to or
  // between the sibling children. Hence, even if it has an encoding property in scope, and even
  // uses it for a terminator, it doesn't re-establish that encoding prior to children, so
  // the analysis can't stop on the sequence.
  final def nearestPriorPhysicalTermSatisfying(pred: Term => Boolean): Option[Term] = {
    priorPhysicalSiblings.filter { pred(_) }.lastOption match {
      case x @ Some(sib) => x
      case None => {
        // must try enclosing terms outward
        enclosingTerm match {
          case None => None
          case x @ Some(t) if pred(t) => x
          case Some(t) => t.nearestPriorPhysicalTermSatisfying(pred)
        }
      }
    }
  }

  final lazy val hasLaterRequiredSiblings = laterSiblings.exists(_.hasStaticallyRequiredInstances)
  final lazy val hasPriorRequiredSiblings = priorSiblings.exists(_.hasStaticallyRequiredInstances)

  def hasStaticallyRequiredInstances: Boolean
  def isKnownRequiredElement = false
  def hasKnownRequiredSyntax = false


<<<<<<< HEAD
    val isByteLength = this match {
      case m: ModelGroup => m.groupMembersNoRefs.forall { _.isAllKnownToBeByteAlignedAndByteLength }
      case e: ElementBase => {
        val isSelfByteSizeEncoding = e.charsetEv.optConstant.map { !_.charset.isInstanceOf[NonByteSizeCharset] }.getOrElse(false)
        val isSelfByteLength = e.lengthKind match {
          case LengthKind.Implicit => true
          case LengthKind.Explicit =>
            e.lengthUnits match {
              case LengthUnits.Bytes => true
              case LengthUnits.Bits => e.lengthEv.optConstant.map { _ % 8 == 0 }.getOrElse(false)
              case LengthUnits.Characters => isSelfByteSizeEncoding
            }
          case _ => false
        }
        if (e.isComplexType) {
          isSelfByteSizeEncoding && isSelfByteLength && e.complexType.group.isAllKnownToBeByteAlignedAndByteLength
=======
  // Returns a tuple, where the first item in the tuple is the list of sibling
  // terms that could appear before this. The second item in the tuple is a
  // One(parent) if all siblings are optional or this element has no prior siblings
  lazy val potentialPriorTerms: (Seq[Term], Option[Term]) = {
    val (potentialPrior, parent) = enclosingTerm match {
      case None => (Seq(), None)
      case Some(eb: ElementBase) => (Seq(), Some(eb))
      case Some(ch: Choice) => (Seq(), Some(ch))
      case Some(sq: Sequence) if !sq.isOrdered => (sq.groupMembersNoRefs, Some(sq))
      case Some(sq: Sequence) if sq.isOrdered => {
        val previousTerms = sq.groupMembersNoRefs.takeWhile { _ != this }
        if (previousTerms.isEmpty) {
          // first child of seq, the seq is the only previous term
          (Seq(), Some(sq))
>>>>>>> c2cf9605
        } else {
          val firstNonOptional = previousTerms.reverse.find { _ match {
            case eb: ElementBase if !eb.isRequired || !eb.isRepresented => false
            case _ => true
          }}
          if (firstNonOptional.isEmpty) {
            // all previous siblings are optional, all or the seq could be previous
            (previousTerms, Some(sq))
          } else {
            // drop all siblings up until the first non optional
            (previousTerms.dropWhile { _ != firstNonOptional.get }, None)
          }
        }
      }
    }
    val potentialPriorRepresented = potentialPrior.filter { term =>
      term match {
        case eb: ElementBase => eb.isRepresented
        case _ => true
      }
    }
    (potentialPriorRepresented, parent)
  }

  /*
   * This function returns at list of simple elements that are descendents of
   * this term that are not defaultable or OVC. This is a requirement for terms
   * inside a hidden group. Note that there is an exception for choices, in
   * which only a single branch be all defaultable or OVC. If any elements in a
   * hidden group are not defaultable or OVC, then it is an SDE. This function
   * assumes it is only called on elements inside of a hidden group.
   *
   * Note that this currently only requires OVC since default's aren't
   * implemented. This function may need to change when we support defaults.
   */
  lazy val childrenInHiddenGroupNotDefaultableOrOVC: Seq[ElementBase] = {
    // this should only be called on hidden elements
    Assert.invariant(this.isHidden)

    val res = this match {
      case s: Sequence => {
        s.groupMembersNoRefs.flatMap { _.childrenInHiddenGroupNotDefaultableOrOVC }
      }
      case c: Choice => {
        val branches = c.groupMembersNoRefs.map { _.childrenInHiddenGroupNotDefaultableOrOVC }
        val countFullyDefaultableOrOVCBranches = branches.count { _.length == 0 }
        if (countFullyDefaultableOrOVCBranches == 0) {
          c.SDE("xs:choice inside a hidden group must contain a branch with all children having the dfdl:outputValueCalc property set.")
          // TODO: Diagnostics to display which branches contained non-defaultable elements, and what those elements were
        }
        Nil
      }
      case e: ElementBase if e.isComplexType => {
        e.complexType.group.childrenInHiddenGroupNotDefaultableOrOVC
      }
      case e: ElementBase => {
        if (!e.canBeAbsentFromUnparseInfoset) {
          Seq(e)
        } else {
          Nil
        }
      }
    }
    res
  }

  lazy val couldHaveSuspensions: Boolean = {
    val commonCouldHaveSuspensions =
      !isKnownToBeAligned || // AlignmentFillUnparser
      (if (hasDelimiters) !isDelimiterKnownToBeTextAligned else false) ||  // MandatoryTextAlignmentUnparser
      needsBitOrderChange // BitOrderChangeUnparser

    this match {
      case eb: ElementBase => {
        val elementCouldHaveSuspensions =
          commonCouldHaveSuspensions ||
          !isKnownToBeTextAligned || // MandatoryTextAlignmentUnparser
          (if (eb.isSimpleType) eb.isOutputValueCalc else false) || // OVCRetryUnparser
          eb.shouldAddFill || // ElementUnusedUnparser, RightFillUnparser
          eb.shouldCheckExcessLength || // ElementUnusedUnparser, RightFillUnparser
          eb.shouldAddPadding || // OnlyPaddingUnparser, RightCenteredPaddingUnparser, LeftCenteredPaddingUnparser
          (eb.maybeUnparseTargetLengthInBitsEv.isDefined && eb.isNillable && eb.nilKind == NilKind.LiteralCharacter) || // NilLiteralCharacterUnparser
          (if (eb.isComplexType) eb.elementComplexType.group.couldHaveSuspensions else false)

        elementCouldHaveSuspensions
      }
      case mg: ModelGroup => {
        val modelGroupCouldHaveSuspensions =
          commonCouldHaveSuspensions ||
          mg.groupMembersNoRefs.exists { _.couldHaveSuspensions }

        modelGroupCouldHaveSuspensions
      }
    }
  }

}<|MERGE_RESOLUTION|>--- conflicted
+++ resolved
@@ -380,24 +380,6 @@
   def hasKnownRequiredSyntax = false
 
 
-<<<<<<< HEAD
-    val isByteLength = this match {
-      case m: ModelGroup => m.groupMembersNoRefs.forall { _.isAllKnownToBeByteAlignedAndByteLength }
-      case e: ElementBase => {
-        val isSelfByteSizeEncoding = e.charsetEv.optConstant.map { !_.charset.isInstanceOf[NonByteSizeCharset] }.getOrElse(false)
-        val isSelfByteLength = e.lengthKind match {
-          case LengthKind.Implicit => true
-          case LengthKind.Explicit =>
-            e.lengthUnits match {
-              case LengthUnits.Bytes => true
-              case LengthUnits.Bits => e.lengthEv.optConstant.map { _ % 8 == 0 }.getOrElse(false)
-              case LengthUnits.Characters => isSelfByteSizeEncoding
-            }
-          case _ => false
-        }
-        if (e.isComplexType) {
-          isSelfByteSizeEncoding && isSelfByteLength && e.complexType.group.isAllKnownToBeByteAlignedAndByteLength
-=======
   // Returns a tuple, where the first item in the tuple is the list of sibling
   // terms that could appear before this. The second item in the tuple is a
   // One(parent) if all siblings are optional or this element has no prior siblings
@@ -412,7 +394,6 @@
         if (previousTerms.isEmpty) {
           // first child of seq, the seq is the only previous term
           (Seq(), Some(sq))
->>>>>>> c2cf9605
         } else {
           val firstNonOptional = previousTerms.reverse.find { _ match {
             case eb: ElementBase if !eb.isRequired || !eb.isRepresented => false
@@ -495,7 +476,7 @@
           eb.shouldCheckExcessLength || // ElementUnusedUnparser, RightFillUnparser
           eb.shouldAddPadding || // OnlyPaddingUnparser, RightCenteredPaddingUnparser, LeftCenteredPaddingUnparser
           (eb.maybeUnparseTargetLengthInBitsEv.isDefined && eb.isNillable && eb.nilKind == NilKind.LiteralCharacter) || // NilLiteralCharacterUnparser
-          (if (eb.isComplexType) eb.elementComplexType.group.couldHaveSuspensions else false)
+          (if (eb.isComplexType) eb.complexType.group.couldHaveSuspensions else false)
 
         elementCouldHaveSuspensions
       }
