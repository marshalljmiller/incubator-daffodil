package daffodil.grammar

import daffodil.exceptions.Assert
import daffodil.dsom.SchemaComponent
import daffodil.util.Misc._
import daffodil.dsom._
import daffodil.dsom.OOLAG._
import daffodil.util.Debug

<<<<<<< HEAD

trait Gram extends DiagnosticsProviding {
=======
abstract class Gram(val context: Term) extends DiagnosticsProviding {
>>>>>>> e8d2cd00

  val name = getNameFromClass(this)
  
  def prettyName = name
  def path = ""

  def isEmpty = false // they are by default not empty. Overridden in the cases where they could be.

  def ~(qq : => Gram) = {
    val q = qq
    if (q.isEmpty)
      if (this.isEmpty) EmptyGram
      else this
    else if (this.isEmpty) q
    else
      new SeqComp(context, this, q)
  }

  def |(qq : => Gram) = {
    val q = qq
    if (q.isEmpty)
      if (this.isEmpty) EmptyGram
      else this
    else if (this.isEmpty) q
    else
      new AltComp(context, this, q)
  }

  /**
   * Parser - a Gram can provide a parser, which... parses what the Gram describes
   */
  def parser : Parser

  def unparser : Unparser
}

<<<<<<< HEAD
=======
abstract class UnaryGram(context: Term, rr : => Gram) extends NamedGram(context) {
>>>>>>> e8d2cd00

abstract class UnaryGram(rr : => Gram) extends NamedGram {
  val r = rr
  val gram = {
    if (r.isEmpty) EmptyGram
    else this
  }

  override lazy val diagnosticChildren = if (r.isEmpty) Nil else List(r)
}

abstract class BinaryGram(context: Term, p : => Gram, q : => Gram) extends Gram(context) {
  def op : String
  def open : String
  def close : String
  override def toString = open + p + " " + op + " " + q + close

  override lazy val diagnosticChildren = List(p, q)
}

class SeqComp(context: Term, p : => Gram, q : => Gram) extends BinaryGram(context, p, q) {
  def op = "~"
  def open = ""
  def close = ""

<<<<<<< HEAD
  def parser = new SeqCompParser(p, q)
  def unparser = new SeqCompUnparser(p, q)
=======
  def parser = new SeqCompParser(context, p, q)
>>>>>>> e8d2cd00
}

class AltComp(context: Term, p : => Gram, q : => Gram) extends BinaryGram(context, p, q) {
  def op = "|"
  def open = "("
  def close = ")"
<<<<<<< HEAD
  def parser = new AltCompParser(p, q)
  def unparser = new AltCompUnparser(p, q)
=======
  def parser = new AltCompParser(context, p, q)
>>>>>>> e8d2cd00
}

class RepExactlyN(context: Term, n : Long, r : => Gram) extends UnaryGram(context, r) {
  Assert.invariant(n > 0)
<<<<<<< HEAD
  def parser = new RepExactlyNParser(n, r)
  def unparser = new RepExactlyNUnparser(n, r)
=======
  def parser = new RepExactlyNParser(context, n, r)
>>>>>>> e8d2cd00
}

object RepExactlyN {
  def apply(context: Term, n : Long, r : => Gram) =
    if (n == 0) EmptyGram
    else new RepExactlyN(context, n, r)
}

class RepAtMostTotalN(context: Term, n : Long, r : => Gram) extends UnaryGram(context, r) {
  def parser = DummyParser(null) // stub
  def unparser = DummyUnparser(null) // stub
}
object RepAtMostTotalN {
  def apply(context: Term, n : Long, r : => Gram) = EmptyGram // new RepAtMostTotalN(n, r)
}

class RepUnbounded(context: Term, r : => Gram) extends UnaryGram(context, r) {
  Assert.invariant(!r.isEmpty)
<<<<<<< HEAD
  def parser = new RepUnboundedParser(r)
  def unparser = new RepUnboundedUnparser(r)
=======
  def parser = new RepUnboundedParser(context, r)
>>>>>>> e8d2cd00
}

object RepUnbounded {
  def apply(context: Term, r : => Gram) = {
    val rr = r
    if (rr.isEmpty) EmptyGram
    else new RepUnbounded(context, r)
  }
}

class RepExactlyTotalN(context: Term, n : Long, r : => Gram) extends UnaryGram(context, r) {
  def parser = DummyParser(null) // stub
  def unparser = DummyUnparser(null) // stub
  override val gram = EmptyGram
  override def isEmpty = true
}

object RepExactlyTotalN {
  def apply(context: Term, n : Long, r : => Gram) = new RepExactlyTotalN(context, n, r)
}

object EmptyGram extends Gram(null) {
  override def isEmpty = true
  override def toString = "Empty"

  override lazy val diagnosticChildren = Nil

  def parser = new EmptyGramParser
  def unparser = new EmptyGramUnparser
}

object ErrorGram extends Gram(null) {
  override def isEmpty = false
  override def toString = "Error"

  override lazy val diagnosticChildren = Nil

  def parser = new ErrorParser
  def unparser = new ErrorUnparser
}

abstract class NamedGram(context: Term) extends Gram(context) {
  override def toString = name //+ (if (isEmpty) "(Empty)" else "")
}

/**
 * Primitives will derive from this base
 */
abstract class Terminal(context : Term, guard : Boolean) extends NamedGram(context) {
  override def isEmpty = !guard
  
  lazy val realSC = context.asInstanceOf[SchemaComponent]
  override lazy val path = realSC.path + "@@" + prettyName
  
  def SDE(str : String, args : Any *) : Nothing = realSC.SDE(str, args)

  lazy val diagnosticChildren = Nil
}

/**
 * Productions will derive from this base.
 *
 * Note the call by name on the GramArg. We don't evaluate the GramArg at all unless the guard is true.
 *
 * Guards are used so we can Gramess grammars that include all possibilities,
 * but where examining the format properties specifically would indicate that some of those
 * possiblities are precluded. The guard causes that term to just splice itself out
 * of the grammar.
 */
class Prod(nameArg : String, val sc : Term, guardArg : => Boolean, gramArg : => Gram)
  extends NamedGram(sc) {
  
  def SDE(str : String, args : Any *) : Nothing = sc.SDE(str, args)

  override val name = nameArg
  
  override lazy val path = sc.path + "@@Prod(" + prettyName + ")"

  lazy val containingClassName = getNameFromClass(sc)
 
  lazy val guard = LV{
    guardArg
  }
   
  lazy val gram = LV{
    guard.value match {
      case true => {
          //      System.err.println("Start Prod " + containingClassName + ".Prod." + name)
          gramArg
          //      System.err.print("End Prod " + containingClassName + ".Prod." + name)
          //      if (g.isEmpty)
          //        System.err.println(" empty.")
          //      else
          //        System.err.println(" ok:" + g)
      }
      case false => {
        log(Debug("Prod %s removed.", name))
        EmptyGram
      }
      // case None => ErrorGram
    }
  }

  lazy val diagnosticChildren = List(gram)

  //  /**
  //   * Constructor overloads let you specify just guard (for stubbing things really), 
  //   * or just grammar production (which means no guard) or both.
  //   */
  //  def this(nameArg : String, sc : SchemaComponent, gram : Gram ) = this(nameArg, sc, true, gram)
  //  def this(nameArg : String, sc : SchemaComponent, guard : Boolean ) = this(nameArg, sc, { assert(guard == false); false}, EmptyGram)
  //  
  override lazy val isEmpty = gram.isEmpty

  lazy val parser = parser_.value
  private lazy val parser_ = LV{
    gram.parser
  }

  // TODO. Remove override 
  //override lazy val unparser = gram.unparser
  lazy val unparser = unparser_.value
  private lazy val unparser_ = LV{
    gram.unparser
  }
  
  
//  override def toString = {
//    val body = if (!guard) EmptyGram.toString else gram.toString
//    // name + "(" + body + ")"
//    body
//  }
}

object Prod {
  def apply(nameArg : String, sc : Term, gram : => Gram) = new Prod(nameArg, sc, true, gram)
  
  def apply(nameArg : String, sc : Term, guard : => Boolean, gram : => Gram) = new Prod(nameArg, sc, guard, gram)
}<|MERGE_RESOLUTION|>--- conflicted
+++ resolved
@@ -7,21 +7,15 @@
 import daffodil.dsom.OOLAG._
 import daffodil.util.Debug
 
-<<<<<<< HEAD
-
-trait Gram extends DiagnosticsProviding {
-=======
 abstract class Gram(val context: Term) extends DiagnosticsProviding {
->>>>>>> e8d2cd00
-
   val name = getNameFromClass(this)
-  
+
   def prettyName = name
   def path = ""
 
   def isEmpty = false // they are by default not empty. Overridden in the cases where they could be.
 
-  def ~(qq : => Gram) = {
+  def ~(qq: => Gram) = {
     val q = qq
     if (q.isEmpty)
       if (this.isEmpty) EmptyGram
@@ -31,7 +25,7 @@
       new SeqComp(context, this, q)
   }
 
-  def |(qq : => Gram) = {
+  def |(qq: => Gram) = {
     val q = qq
     if (q.isEmpty)
       if (this.isEmpty) EmptyGram
@@ -44,17 +38,12 @@
   /**
    * Parser - a Gram can provide a parser, which... parses what the Gram describes
    */
-  def parser : Parser
-
-  def unparser : Unparser
-}
-
-<<<<<<< HEAD
-=======
-abstract class UnaryGram(context: Term, rr : => Gram) extends NamedGram(context) {
->>>>>>> e8d2cd00
-
-abstract class UnaryGram(rr : => Gram) extends NamedGram {
+  def parser: Parser
+
+  def unparser: Unparser
+}
+
+abstract class UnaryGram(context: Term, rr: => Gram) extends NamedGram(context) {
   val r = rr
   val gram = {
     if (r.isEmpty) EmptyGram
@@ -64,83 +53,70 @@
   override lazy val diagnosticChildren = if (r.isEmpty) Nil else List(r)
 }
 
-abstract class BinaryGram(context: Term, p : => Gram, q : => Gram) extends Gram(context) {
-  def op : String
-  def open : String
-  def close : String
+abstract class BinaryGram(context: Term, p: => Gram, q: => Gram) extends Gram(context) {
+  def op: String
+  def open: String
+  def close: String
   override def toString = open + p + " " + op + " " + q + close
 
   override lazy val diagnosticChildren = List(p, q)
 }
 
-class SeqComp(context: Term, p : => Gram, q : => Gram) extends BinaryGram(context, p, q) {
+class SeqComp(context: Term, p: => Gram, q: => Gram) extends BinaryGram(context, p, q) {
   def op = "~"
   def open = ""
   def close = ""
 
-<<<<<<< HEAD
-  def parser = new SeqCompParser(p, q)
+  def parser = new SeqCompParser(context, p, q)
   def unparser = new SeqCompUnparser(p, q)
-=======
-  def parser = new SeqCompParser(context, p, q)
->>>>>>> e8d2cd00
-}
-
-class AltComp(context: Term, p : => Gram, q : => Gram) extends BinaryGram(context, p, q) {
+}
+
+class AltComp(context: Term, p: => Gram, q: => Gram) extends BinaryGram(context, p, q) {
   def op = "|"
   def open = "("
   def close = ")"
-<<<<<<< HEAD
-  def parser = new AltCompParser(p, q)
+
+  def parser = new AltCompParser(context, p, q)
   def unparser = new AltCompUnparser(p, q)
-=======
-  def parser = new AltCompParser(context, p, q)
->>>>>>> e8d2cd00
-}
-
-class RepExactlyN(context: Term, n : Long, r : => Gram) extends UnaryGram(context, r) {
+}
+
+class RepExactlyN(context: Term, n: Long, r: => Gram) extends UnaryGram(context, r) {
   Assert.invariant(n > 0)
-<<<<<<< HEAD
-  def parser = new RepExactlyNParser(n, r)
+
+  def parser = new RepExactlyNParser(context, n, r)
   def unparser = new RepExactlyNUnparser(n, r)
-=======
-  def parser = new RepExactlyNParser(context, n, r)
->>>>>>> e8d2cd00
 }
 
 object RepExactlyN {
-  def apply(context: Term, n : Long, r : => Gram) =
+  def apply(context: Term, n: Long, r: => Gram) =
     if (n == 0) EmptyGram
     else new RepExactlyN(context, n, r)
 }
 
-class RepAtMostTotalN(context: Term, n : Long, r : => Gram) extends UnaryGram(context, r) {
+class RepAtMostTotalN(context: Term, n: Long, r: => Gram) extends UnaryGram(context, r) {
   def parser = DummyParser(null) // stub
   def unparser = DummyUnparser(null) // stub
 }
 object RepAtMostTotalN {
-  def apply(context: Term, n : Long, r : => Gram) = EmptyGram // new RepAtMostTotalN(n, r)
-}
-
-class RepUnbounded(context: Term, r : => Gram) extends UnaryGram(context, r) {
+  def apply(context: Term, n: Long, r: => Gram) = EmptyGram // new RepAtMostTotalN(n, r)
+}
+
+class RepUnbounded(context: Term, r: => Gram) extends UnaryGram(context, r) {
   Assert.invariant(!r.isEmpty)
-<<<<<<< HEAD
-  def parser = new RepUnboundedParser(r)
+
+  def parser = new RepUnboundedParser(context, r)
   def unparser = new RepUnboundedUnparser(r)
-=======
-  def parser = new RepUnboundedParser(context, r)
->>>>>>> e8d2cd00
 }
 
 object RepUnbounded {
-  def apply(context: Term, r : => Gram) = {
+  def apply(context: Term, r: => Gram) = {
     val rr = r
     if (rr.isEmpty) EmptyGram
     else new RepUnbounded(context, r)
   }
 }
 
-class RepExactlyTotalN(context: Term, n : Long, r : => Gram) extends UnaryGram(context, r) {
+class RepExactlyTotalN(context: Term, n: Long, r: => Gram) extends UnaryGram(context, r) {
   def parser = DummyParser(null) // stub
   def unparser = DummyUnparser(null) // stub
   override val gram = EmptyGram
@@ -148,7 +124,7 @@
 }
 
 object RepExactlyTotalN {
-  def apply(context: Term, n : Long, r : => Gram) = new RepExactlyTotalN(context, n, r)
+  def apply(context: Term, n: Long, r: => Gram) = new RepExactlyTotalN(context, n, r)
 }
 
 object EmptyGram extends Gram(null) {
@@ -178,13 +154,13 @@
 /**
  * Primitives will derive from this base
  */
-abstract class Terminal(context : Term, guard : Boolean) extends NamedGram(context) {
+abstract class Terminal(context: Term, guard: Boolean) extends NamedGram(context) {
   override def isEmpty = !guard
-  
+
   lazy val realSC = context.asInstanceOf[SchemaComponent]
   override lazy val path = realSC.path + "@@" + prettyName
-  
-  def SDE(str : String, args : Any *) : Nothing = realSC.SDE(str, args)
+
+  def SDE(str: String, args: Any*): Nothing = realSC.SDE(str, args)
 
   lazy val diagnosticChildren = Nil
 }
@@ -199,31 +175,31 @@
  * possiblities are precluded. The guard causes that term to just splice itself out
  * of the grammar.
  */
-class Prod(nameArg : String, val sc : Term, guardArg : => Boolean, gramArg : => Gram)
+class Prod(nameArg: String, val sc: Term, guardArg: => Boolean, gramArg: => Gram)
   extends NamedGram(sc) {
-  
-  def SDE(str : String, args : Any *) : Nothing = sc.SDE(str, args)
+
+  def SDE(str: String, args: Any*): Nothing = sc.SDE(str, args)
 
   override val name = nameArg
-  
+
   override lazy val path = sc.path + "@@Prod(" + prettyName + ")"
 
   lazy val containingClassName = getNameFromClass(sc)
- 
-  lazy val guard = LV{
+
+  lazy val guard = LV {
     guardArg
   }
-   
-  lazy val gram = LV{
+
+  lazy val gram = LV {
     guard.value match {
       case true => {
-          //      System.err.println("Start Prod " + containingClassName + ".Prod." + name)
-          gramArg
-          //      System.err.print("End Prod " + containingClassName + ".Prod." + name)
-          //      if (g.isEmpty)
-          //        System.err.println(" empty.")
-          //      else
-          //        System.err.println(" ok:" + g)
+        //      System.err.println("Start Prod " + containingClassName + ".Prod." + name)
+        gramArg
+        //      System.err.print("End Prod " + containingClassName + ".Prod." + name)
+        //      if (g.isEmpty)
+        //        System.err.println(" empty.")
+        //      else
+        //        System.err.println(" ok:" + g)
       }
       case false => {
         log(Debug("Prod %s removed.", name))
@@ -245,27 +221,26 @@
   override lazy val isEmpty = gram.isEmpty
 
   lazy val parser = parser_.value
-  private lazy val parser_ = LV{
+  private lazy val parser_ = LV {
     gram.parser
   }
 
   // TODO. Remove override 
   //override lazy val unparser = gram.unparser
   lazy val unparser = unparser_.value
-  private lazy val unparser_ = LV{
+  private lazy val unparser_ = LV {
     gram.unparser
   }
-  
-  
-//  override def toString = {
-//    val body = if (!guard) EmptyGram.toString else gram.toString
-//    // name + "(" + body + ")"
-//    body
-//  }
+
+  //  override def toString = {
+  //    val body = if (!guard) EmptyGram.toString else gram.toString
+  //    // name + "(" + body + ")"
+  //    body
+  //  }
 }
 
 object Prod {
-  def apply(nameArg : String, sc : Term, gram : => Gram) = new Prod(nameArg, sc, true, gram)
-  
-  def apply(nameArg : String, sc : Term, guard : => Boolean, gram : => Gram) = new Prod(nameArg, sc, guard, gram)
-}+  def apply(nameArg: String, sc: Term, gram: => Gram) = new Prod(nameArg, sc, true, gram)
+
+  def apply(nameArg: String, sc: Term, guard: => Boolean, gram: => Gram) = new Prod(nameArg, sc, guard, gram)
+}
