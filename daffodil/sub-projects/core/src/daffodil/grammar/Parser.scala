package daffodil.grammar

import org.jdom._
import daffodil.xml._
import daffodil.xml._
import daffodil.processors._
import daffodil.exceptions.Assert
import daffodil.schema.annotation.props._
import daffodil.dsom._
import daffodil.api._
import java.nio._
import java.nio.charset._
import stringsearch._
import scala.collection.JavaConversions._
import scala.util.logging.ConsoleLogger
import stringsearch.DelimSearcherV3._
import scala.collection.mutable.Queue
import scala.util.matching.Regex
import stringsearch.constructs._
import stringsearch.constructs.EscapeScheme._

import daffodil.util._
import daffodil.exceptions.ThrowsSDE
import java.io.ByteArrayInputStream
import scala.collection.mutable.Stack

abstract class ProcessingError extends Exception with Diagnostic {

}

class ParseError(sc : SchemaComponent, val pstate : Option[PState], kind : String, args : Any*) 
extends ProcessingError {
  def isError = true
  def getSchemaLocations = List(sc)
  def getDataLocations = pstate.map { _.currentLocation }.toList

  override def toString = {
    lazy val argsAsString = args.map { _.toString }.mkString(", ")
    //
    // Right here is where we would lookup the symbolic error kind id, and
    // choose a locale-based message string.
    //
    // For now, we'll just do an automatic English message.
    //
    val msg =
      if (kind.contains("%")) kind.format(args : _*)
      else (kind + "(%s)").format(argsAsString)
    val res = "Parse Error: " + msg +
      "\nContext was : %s".format(sc) +
      pstate.map{ ps => "\nData location was preceding %s".format(ps.currentLocation) }.getOrElse("")
    res
  }

  override def getMessage = toString
}

class AlternativeFailed(sc : SchemaComponent, state : DFDL.State, val errors : Seq[Diagnostic]) extends ProcessingError {
  def isError = true
  def getSchemaLocations = List(sc)
  def getDataLocations = List(state.currentLocation)
  
  override def toString() = {
    val msg = "Alternative failed: Reason(s): " + errors.map{_.toString}.mkString("\n")
    msg
  }
}

class AltParseFailed(sc : SchemaComponent, state : DFDL.State,
  val p : Diagnostic, val q : Diagnostic) extends ProcessingError {
  def isError = true
  def getSchemaLocations = p.getSchemaLocations ++ q.getSchemaLocations
  def getDataLocations = {
    // both should have the same starting location if they are alternatives.
    Assert.invariant(p.getDataLocations == q.getDataLocations)
    p.getDataLocations
  }
  
  override def toString() = {
    val msg = p.toString + "\n" + q.toString
    msg
  }

}

/**
 * Encapsulates lower-level parsing with a uniform interface
 */
abstract class Parser(val context : Term) extends Logging {
  
  def PE(pstate : PState, s : String, args : Any*) = {
    pstate.failed(new ParseError(context, Some(pstate), s, args : _*))
  }


  def processingError(state : PState, str : String, args : Any*) =
    PE(state, str, args) // long form synonym

  def parse(pstate : PState) : PState

  // TODO: other methods for things like asking for the ending position of something
  // which would enable fixed-length formats to skip over data and not parse it at all.
}


/**
 * Mix this into parsers that have deep algorithms that are spread over multiple classes. 
 * 
 * These allow one to bend the rule about parsers not throwing ParseError so that
 * if you are inside a parser, but you are way down a bunch of calls away from the parser itself
 * you can throw, and it will be intercepted and proper behavior (not throwing, but returning
 * a failed status) will result.
 * 
 * Use like this:
 * <pre>
 * withParseErrorThrowing(pstate) { // something enclosing like the parser
 * ...
 *   // calls something which calls something which eventually calls
 *       PECheck(bitOffset % 8 == 0, "must be byte boundary, not bit %s", bitOffset)
 * ...
 * }
 * </pre> 
 */
trait WithParseErrorThrowing {
  
  def context : SchemaComponent
  
  /**
   * Use to check for parse errors.
   * 
   * Must be used only in the context of the withParseErrorThrowing wrapper.
   */
  def PECheck(
      testTrueMeansOK : => Boolean,
      kind : String, args : Any*) {
    Assert.usage(WithParseErrorThrowing.flag, "Must use inside of withParseErrorThrowing construct.")
    if (!testTrueMeansOK) {
      throw new ParseError(context, None, kind, args : _*)
    }
  }
  
  /**
   * Wrap around parser code that wants to throw parse errors (e.g., parsers which call things which 
   * call things which detect a parse error want to throw back to this)
   * 
   * This wrapper then implements the required behavior for parsers 
   * that being returning a failed parser state.
   */
  def withParseErrorThrowing(pstate : PState)(body : => PState) : PState = {
    val saveCanThrowParseErrors = WithParseErrorThrowing.flag
    WithParseErrorThrowing.flag = true
    val result = 
      try body
      catch {
        case e : ParseError => {
          val maybePS = e.pstate
          // if there is a maybePS, then use it to create the failed state (because it 
          // is probably more specific about the failure location), otherwise
          // use the one passed as an argument. 
          val res = maybePS.map{ _.failed(e) }.getOrElse(pstate.failed(e))
          res
        }
      }
    finally {
      WithParseErrorThrowing.flag = saveCanThrowParseErrors
    }
    result
  }
  
  /**
   * Use to check things that really are schema-definition issues, but we can't check until run-time.
   * E.g., since byteOrder might be an expression, if the expression returns neither bigEndian nor littleEndian, 
   * then it's an SDE, but we didn't know until runtime.
   * 
   * No catching for this SDE throw, since SDEs are fatal.
   */
  def SDECheck(testTrueMeansOK : => Boolean, context : SchemaComponent, pstate : PState, kind : String, args : Any*) = {
    if (!testTrueMeansOK) {
      throw new SchemaDefinitionError(Some(context), None, kind, args : _*)
    }
  }
}

/**
 * Global flag to insure we aren't throwing ParseErrors in a context that won't catch them 
 * properly.
 */
object WithParseErrorThrowing {
  var flag : Boolean = false
}

// No-op, in case an optimization lets one of these sneak thru. 
// TODO: make this fail, and test optimizer sufficiently to know these 
// do NOT get through.
class EmptyGramParser(context : Term = null) extends Parser(context) {
  def parse(pstate : PState) = Assert.invariantFailed("EmptyGramParsers are all supposed to optimize out!")
}

class ErrorParser(context : Term = null) extends Parser(context) {
  def parse(pstate : PState) : PState = Assert.abort("Error Parser")
  override def toString = "Error Parser"
}

class SeqCompParser(context : Term, p : Gram, q : Gram) extends Parser(context) {
  Assert.invariant(!p.isEmpty && !q.isEmpty)
  val pParser = p.parser
  val qParser = q.parser
  def parse(pstate : PState) = {
    val pResult = pParser.parse(pstate)
    if (pResult.status == Success) {
      val qResult = qParser.parse(pResult)
      qResult
    } else pResult
  }

  override def toString = pParser.toString + " ~ " + qParser.toString
}

class AltCompParser(context : Term, p : Gram, q : Gram) extends Parser(context) {
  Assert.invariant(!p.isEmpty && !q.isEmpty)
  val pParser = p.parser
  val qParser = q.parser
  def parse(pstate : PState) : PState = {
    val numChildrenAtStart = pstate.parent.getContent().length
    var pResult : PState =
      try {
        log(Debug("Trying choice alternative: %s", pParser))
        pParser.parse(pstate)
      } catch {
        case e : Exception => {
          Assert.invariantFailed("Runtime parsers should not throw exceptions: " + e)
        }
      }
    if (pResult.status == Success) {
      log(Debug("Choice alternative success: %s", pParser))
      // Reset any discriminator. We succeeded.
      val res = if (pResult.discriminator) pResult.withDiscriminator(false)
                else pResult
          res
    }
    else {
      log(Debug("Choice alternative failed: %s", pParser))

      // Unwind any side effects on the Infoset 
      val lastChildIndex = pstate.parent.getContent().length
      if (lastChildIndex > numChildrenAtStart) {
        pstate.parent.removeContent(lastChildIndex - 1) // Note: XML is 1-based indexing, but JDOM is zero based
      }
      //
      // check for discriminator evaluated to true.
      if (pResult.discriminator == true) {
        log(Debug("Failure, but discriminator true. Additional alternatives discarded."))
        // If so, then we don't run the next alternative, we
        // consume this discriminator status result (so it doesn't ripple upward)
        // and return the failed state. 
        //
        val res = pResult.withDiscriminator(false)
        return res
      }
      
      val qResult = try {
        log(Debug("Trying choice alternative: %s", qParser))
        qParser.parse(pstate)
      } catch {
        case e : Exception => {
          Assert.invariantFailed("Runtime parsers should not throw exceptions: " + e)
        }
      }
      if (qResult.status == Success) {
        log(Debug("Choice alternative success: %s", qParser))
        val res = if (qResult.discriminator) qResult.withDiscriminator(false)
        else qResult
        res
      }
      else {
        log(Debug("Choice alternative failure: %s", qParser))
        // Unwind any side effects on the Infoset 
        val lastChildIndex = pstate.parent.getContent().length
        if (lastChildIndex > numChildrenAtStart) {
          pstate.parent.removeContent(lastChildIndex - 1) // Note: XML is 1-based indexing, but JDOM is zero based
        }
        
      // check for discriminator evaluated to true. But just FYI since this is the last alternative anyway
      if (qResult.discriminator == true) {
        log(Debug("Failure, but discriminator true. (last alternative anyway)"))
      }

        // Since both alternatives failed, we create two meta-diagnostics that 
        // each indicate that one alternative failed due to the errors that occurred during
        // that attempt.

        val pAltErr = new AlternativeFailed(context, pstate, pResult.diagnostics)
        val qAltErr = new AlternativeFailed(context, pstate, qResult.diagnostics)
        val altErr = new AltParseFailed(context, pstate, pAltErr, qAltErr)

        val bothFailedResult = pstate.failed(altErr)
        log(Debug("Both AltParser alternatives failed."))

        val result = PE(bothFailedResult, "Both alternatives failed.")
        result.withDiscriminator(false)
      }
    }
  }

  override def toString = "(" + pParser.toString + " | " + qParser.toString + ")"
}

class RepExactlyNParser(context : Term, n : Long, r : => Gram) extends Parser(context) {
  Assert.invariant(!r.isEmpty)
  val rParser = r.parser
  def parse(pstate : PState) : PState = {
    val intN = n.toInt // TODO: Ints aren't big enough for this.
    var pResult = pstate
    1 to intN foreach { _ =>
      {
        val pNext = rParser.parse(pResult)
        if (pNext.status != Success) return pNext
        pResult = pNext
      }
    }
    pResult
  }

  override def toString = "RepExactlyNParser(" + rParser.toString + ")"
}

class RepUnboundedParser(context : Term, r : => Gram) extends Parser(context) {
  Assert.invariant(!r.isEmpty)
  val rParser = r.parser
  def parse(pstate : PState) : PState = {

    var pResult = pstate
    while (pResult.status == Success) {

      val cloneNode = pResult.captureJDOM
      val pNext = rParser.parse(pResult)
      if (pNext.status != Success) {
        pResult.restoreJDOM(cloneNode)
        log(Debug("Failure suppressed."))
        return pResult
      }
      pResult = pNext

    }
    Assert.invariantFailed("Unbounded loop terminated wrong")
  }

  override def toString = "RepUnboundedParser(" + rParser.toString + ")"
}

case class DummyParser(sc : PropertyMixin) extends Parser(null) {
  def parse(pstate : PState) : PState = Assert.abort("Parser for " + sc + " is not yet implemented.")
  override def toString = if (sc == null) "Dummy[null]" else "Dummy[" + sc.detailName + "]"
}

class GeneralParseFailure(msg: String) extends Diagnostic {
  def isError() = true
  def getSchemaLocations() = Nil
  def getDataLocations() = Nil
  def getMessage() = msg
}

class DataLoc(bitPos: Long, inStream: InStream) extends DataLocation {
  override def toString() = "Location(in bits) " + bitPos + " of Stream: " + inStream
}

/**
 * A placeholder for holding the complete stream information so that it can be popped all at once when a new stream
 * state is created
 *
 * @param inStream Input Data Stream
 * @param bitLimit Total Bits available in given Data Stream
 * @param charLimit Total UNICODE or given Character Set Characters in given Data Stream
 * @param bitPos Current Read Position in given Data Stream
 * @param charPos Current Read Character Position in UNICODE or a given Character Set for the given Data Stream
 */
class PStateStream(val inStream: InStream, val bitLimit: Long, val charLimit: Long = -1, val bitPos: Long = 0, val charPos: Long = -1) {
  def withInStream(inStream: InStream, status: ProcessorResult = Success) =
    new PStateStream(inStream, bitPos, bitLimit, charPos, charLimit)
  def withPos(bitPos: Long, charPos: Long, status: ProcessorResult = Success) =
    new PStateStream(inStream, bitPos, bitLimit, charPos, charLimit)
  def withEndBitLimit(bitLimit: Long, status: ProcessorResult = Success) =
    new PStateStream(inStream, bitPos, bitLimit, charPos, charLimit)
}
object PStateStream {
  def initialPStateStream(in : InStream, bitOffset : Long) = 
    new PStateStream(in, bitLimit = -1, bitPos = bitOffset )
}

/**
 * A parser takes a state, and returns an updated state
 *
 * The fact that there are side-effects/mutations on parts of the state
 * enables us to reuse low-level java primitives that mutate streams.
 *
 * The goal however, is to hide that fact so that the only places that have to
 * know are the places doing the mutation, and the places rolling them back
 * which should be isolated to the alternative parser.
 */
class PState(
  val inStreamStateStack: Stack[PStateStream],
  val parent: org.jdom.Parent,
  val variableMap: VariableMap,
  val target: String,
  val namespaces: Namespaces,
  val status: ProcessorResult,
  val groupIndexStack: List[Long],
  val childIndexStack: List[Long],
  val arrayIndexStack: List[Long],
  val diagnostics : List[Diagnostic],
  val discriminator : Boolean) extends DFDL.State {
  def bytePos = bitPos >> 3
  def whichBit = bitPos % 8
  def groupPos = groupIndexStack.head
  def childPos = childIndexStack.head

  def currentLocation : DataLocation = new DataLoc(bitPos, inStream)
  def inStreamState = inStreamStateStack top
  def inStream = inStreamState inStream
  def bitPos = inStreamState bitPos
  def bitLimit = inStreamState bitLimit
  def charPos = inStreamState charPos
  def charLimit = inStreamState charLimit
  def parentElement = parent.asInstanceOf[Element]
  def parentForAddContent = parent.asInstanceOf[{ def addContent(c: org.jdom.Content) : Unit }]

/**
   * Convenience functions for creating a new state, changing only
   * one or a related subset of the state components to a new one.
   */

  def withInStreamState(inStreamState: PStateStream, status: ProcessorResult = Success) =
    new PState(inStreamStateStack push(inStreamState), parent, variableMap, target, namespaces, status, groupIndexStack, childIndexStack, arrayIndexStack, diagnostics, discriminator)
  def withInStream(inStream: InStream, status: ProcessorResult = Success) =
    new PState(inStreamStateStack push(new PStateStream(inStream, bitPos, bitLimit, charPos, charLimit)), parent, variableMap, target, namespaces, status, groupIndexStack, childIndexStack, arrayIndexStack, diagnostics, discriminator)
  def withLastInStream(status: ProcessorResult = Success) = {
    var lastBitPos = bitPos
    var lastCharPos = if (charPos > 0) charPos else 0
    inStreamStateStack pop()
    new PState(inStreamStateStack, parent, variableMap, target, namespaces, status, groupIndexStack, childIndexStack, arrayIndexStack, diagnostics, discriminator) withPos(bitPos + lastBitPos, charPos + lastCharPos)
  }
  def withPos(bitPos: Long, charPos: Long, status: ProcessorResult = Success) = {
    var newInStreamStateStack = inStreamStateStack clone()
    newInStreamStateStack pop()
    newInStreamStateStack push(new PStateStream(inStream, bitLimit, charLimit, bitPos, charPos))
    new PState(newInStreamStateStack, parent, variableMap, target, namespaces, status, groupIndexStack, childIndexStack, arrayIndexStack, diagnostics, discriminator)
  }
  def withEndBitLimit(bitLimit: Long, status: ProcessorResult = Success) = {
    var newInStreamStateStack = inStreamStateStack clone()
    newInStreamStateStack pop()
    newInStreamStateStack push(new PStateStream(inStream, bitLimit, charLimit, bitPos, charPos))
    new PState(newInStreamStateStack, parent, variableMap, target, namespaces, status, groupIndexStack, childIndexStack, arrayIndexStack, diagnostics, discriminator)
  }
  def withParent(parent: org.jdom.Parent, status: ProcessorResult = Success) =
    new PState(inStreamStateStack, parent, variableMap, target, namespaces, status, groupIndexStack, childIndexStack, arrayIndexStack, diagnostics, discriminator)
  def withVariables(variableMap: VariableMap, status: ProcessorResult = Success) =
    new PState(inStreamStateStack, parent, variableMap, target, namespaces, status, groupIndexStack, childIndexStack, arrayIndexStack, diagnostics, discriminator)
  def withGroupIndexStack(groupIndexStack: List[Long], status: ProcessorResult = Success) =
    new PState(inStreamStateStack, parent, variableMap, target, namespaces, status, groupIndexStack, childIndexStack, arrayIndexStack, diagnostics, discriminator)
  def withChildIndexStack(childIndexStack: List[Long], status: ProcessorResult = Success) =
    new PState(inStreamStateStack, parent, variableMap, target, namespaces, status, groupIndexStack, childIndexStack, arrayIndexStack, diagnostics, discriminator)
  def withArrayIndexStack(arrayIndexStack: List[Long], status: ProcessorResult = Success) =
    new PState(inStreamStateStack, parent, variableMap, target, namespaces, status, groupIndexStack, childIndexStack, arrayIndexStack, diagnostics, discriminator)
  def failed(msg: => String) : PState =
    failed(new GeneralParseFailure(msg))
  def failed(failureDiagnostic: Diagnostic) =
    new PState(inStreamStateStack, parent, variableMap, target, namespaces, new Failure(failureDiagnostic.getMessage), groupIndexStack, childIndexStack, arrayIndexStack, failureDiagnostic :: diagnostics, discriminator)
  def withDiscriminator(disc : Boolean) = 
     new PState(inStreamStateStack, parent, variableMap, target, namespaces, status, groupIndexStack, childIndexStack, arrayIndexStack, diagnostics, disc)
  /**
   * advance our position, as a child element of a parent, and our index within the current sequence group.
   *
   * These can be different because an element can have sequences nested directly in sequences. Those effectively all
   * get flattened into children of the element. The start of a sequence doesn't start the numbering of children. It's
   * the start of a complex type that does that.
   */
  def moveOverByOne = {
    val s1 = groupIndexStack match {
      case Nil => this
      case hd :: tl => {
        val newGroupIndex = hd + 1
        this.withGroupIndexStack(newGroupIndex :: tl)
      }
    }
    val s2 = s1.childIndexStack match {
      case Nil => s1
      case hd :: tl => {
        val newChildIndex = hd + 1
        s1.withChildIndexStack(newChildIndex :: tl)
      }
    }
    val s3 = s2.arrayIndexStack match {
      case Nil => s2
      case hd :: tl => {
        val newArrayIndex = hd + 1
        s1.withArrayIndexStack(newArrayIndex :: tl)
      }
    }
    s3
  }

  def captureJDOM : Int = {
    parent.getContentSize()
  }

  def restoreJDOM(previousContentSize : Int) = {
    for (i <- previousContentSize until parent.getContentSize()) {
      parent.removeContent(i)
    }
    this
    //    val pp = parent.getParent().asInstanceOf[org.jdom.Element] // Parent's Parent.
    //    val pi :: ppi :: rest = childIndexStack
    //    pp.setContent(ppi.toInt, newElem)
    //    newElem
  }
}

object PState {

  /**
   * Initialize the state block given our InStream and a root element declaration.
   */
  def createInitialState(rootElemDecl : GlobalElementDecl, in : InStream, bitOffset : Long) : PState = {
    val inStream = in
   
    val doc = new org.jdom.Document() // must have a jdom document to get path evaluation to work.  
    val variables = new VariableMap()
    val targetNamespace = rootElemDecl.schemaDocument.targetNamespace
    val namespaces = new Namespaces()
    val status = Success
    val groupIndexStack = Nil
    val childIndexStack = Nil
    val arrayIndexStack = Nil
    val diagnostics = Nil
    val discriminator = false
    val initPState = PStateStream.initialPStateStream(inStream, bitOffset)
    val newState = new PState(Stack(initPState), doc, variables, targetNamespace, namespaces, status, groupIndexStack, childIndexStack, arrayIndexStack, diagnostics, discriminator)
    newState
  }

  /**
   * For testing it is convenient to just hand it strings for data.
   */
  def createInitialState(rootElemDecl : GlobalElementDecl, data : String, bitOffset : Long) : PState = {
    val in = Compiler.stringToReadableByteChannel(data)
    createInitialState(rootElemDecl, in, data.length, bitOffset)
  }

  /**
   * Construct our InStream object and initialize the state block.
   */
  def createInitialState(rootElemDecl : GlobalElementDecl, input : DFDL.Input, sizeHint : Long = -1, bitOffset : Long = 0) : PState = {
    val inStream =
      if (sizeHint != -1) new InStreamFromByteChannel(rootElemDecl, input, sizeHint)
      else new InStreamFromByteChannel(rootElemDecl, input)
    createInitialState(rootElemDecl, inStream, bitOffset)
  }
  
}

/**
 * Encapsulates the I/O as an abstraction that works something like a java.nio.ByteBuffer
 * but a bit more specialized for DFDL needs, e.g., supports offsets and positions in bits.
 */

trait InStream {
  /**
   * These return a value of the appropriate type, or they throw
   * an exception when there is no more data, or if the offset is past the end of data,
   * or if the offset exceeds implementation capacity such as for moving backwards in
   * the data beyond buffering capacity.
   */
  //  def getBinaryLong(bitOffset : Long,  isBigEndian : Boolean) : Long
  //  def getBinaryInt(bitOffset : Long,  isBigEndian : Boolean) : Int


  def fillCharBuffer(buf: CharBuffer, bitOffset: Long, decoder: CharsetDecoder): Long
  def fillCharBufferMixedData(cb: CharBuffer, bitOffset: Long, decoder: CharsetDecoder, endByte: Long = -1): (Long, Boolean)

  // yes we do need byte order for getByte, because the byte might not be aligned to a byte boundary,
  // that is, it might straddle byte boundaries, in which case the issue of byte order arises.
  def getByte(bitPos : Long, order : java.nio.ByteOrder) : Byte
  def getShort(bitPos : Long, order : java.nio.ByteOrder) : Short  
  def getInt(bitPos : Long, order : java.nio.ByteOrder) : Int
  def getLong(bitPos : Long, order : java.nio.ByteOrder) : Long
  
  def getDouble(bitPos : Long, order : java.nio.ByteOrder) : Double
  def getFloat(bitPos : Long, order : java.nio.ByteOrder) : Float

  // def fillCharBufferUntilDelimiterOrEnd
}

class InStreamFromByteChannel(val context : ElementBase, in : DFDL.Input, sizeHint : Long = 1024 * 128) 
extends InStream 
with Logging 
with WithParseErrorThrowing
{ // 128K characters by default.
  Assert.usage(sizeHint > 0)
  val maxCharacterWidthInBytes = 4 // FIXME worst case. Ok for testing. Don't use this pessimistic technique for real data.
  var bb = ByteBuffer.allocate(maxCharacterWidthInBytes * sizeHint.toInt) // FIXME: all these Int length limits are too small for large data blobs
  // Verify there is not more data by making sure the buffer was not read to capacity.
  var count = in.read(bb) // just pull it all into the byte buffer
  if (count == bb.capacity) {
    // Buffer not big enough, allocate one 4 times larger and fill at offset
    var tooSmall = scala.collection.mutable.ListBuffer.empty[ByteBuffer]
    var lastWrite = 0
    while (count == bb.capacity()) {
      // Remember where we started
      bb.flip()
      bb.position(lastWrite)

      // Save old buffer and allocate anew
      tooSmall += bb
      bb = ByteBuffer.allocate(count * 4)

      // Leave space to copy the old buffers back to this one
      bb.position(count)
      lastWrite = count

      // Read in as much as possible
      count += in.read(bb)
    }
    // bb now holds enough space for the entire buffer starting from a position at the end of the previous buffer's size
    // so copy over the other buffers in tooSmall to fill in the gap
    bb.flip()
    tooSmall.foreach(b => { bb.put(b) })
    bb.position(0)
  } else {
    // Buffer is sufficiently sized
    bb.flip()
  }

  // System.err.println("InStream byte count is " + count)
  // note, our input data might just be empty string, in which case count is zero, and that's all legal.
  def fillCharBuffer(cb : CharBuffer, bitOffset : Long, decoder : CharsetDecoder) : Long = {
    context.subset(bitOffset % 8 == 0, "characters must begin on byte boundaries")
    val byteOffsetAsLong = (bitOffset >> 3)
    context.subset(byteOffsetAsLong <= Int.MaxValue, "maximum offset (in bytes) cannot exceed Int.MaxValue")
    val byteOffset = byteOffsetAsLong.toInt
    // 
    // Note: not thread safe. We're depending here on the byte buffer being private to us.
    //
    //    System.err.println("Decode ByteBufferAsCharBuffer: " + bb.asCharBuffer().toString())
    bb.position(byteOffset)
    //    System.err.println("Decode ByteOffset: " + byteOffset)
    //    System.err.println("Decode ByteBuffer: " + bb.toString())
    //    System.err.println("Decode CharFromByteBuffer: " + bb.getChar(byteOffset))
    //    System.err.println("Decode ByteBufferAsCharBuffer: " + bb.asCharBuffer().toString())
    //    while (bb.hasRemaining()){
    //      System.err.print(bb.get().toHexString + " ")
    //    }
    //    System.err.println
    decoder.reset()
    val cr1 = decoder.decode(bb, cb, true) // true means this is all the input you get.
    log(Debug("Decode Error1: " + cr1.toString()))
    if (cr1 != CoderResult.UNDERFLOW) {
      if (cr1 == CoderResult.OVERFLOW) {
        // it's ok. It just means we've satisfied the char buffer.
      } else // for some parsing, we need to know we couldn't decode, but this is expected behavior.
        return -1L // Assert.abort("Something went wrong while decoding characters: CoderResult = " + cr1)   
    }
    val cr2 = decoder.flush(cb)
    log(Debug("Decode Error2: " + cr2.toString()))
    if (cr2 != CoderResult.UNDERFLOW) {
      // Something went wrong
      return -1L // Assert.abort("Something went wrong while decoding characters: CoderResult = " + cr2) 
      // FIXME: proper handling of errors. Some of which are 
      // to be suppressed, other converted, others skipped, etc. 
    }
    cb.flip() // so the caller can now read the sb.

    val endBytePos = bb.position()

    bb.position(0) // prevent anyone depending on the buffer position across calls to any of the InStream methods.
    val endBitPos : Long = endBytePos << 3

    endBitPos
  }

  import SearchResult._
  import stringsearch.delimiter._
  def fillCharBufferUntilDelimiterOrEnd(cb: CharBuffer, bitOffset: Long, 
      decoder: CharsetDecoder, separators: Set[String], terminators: Set[String],
      es: EscapeSchemeObj): (String, Long, SearchResult, Delimiter) = {
   // setLoggingLevel(LogLevel.Debug)
    
    val me: String = "fillCharBufferUntilDelimiterOrEnd - "
    log(Debug("BEG_fillCharBufferUntilDelimiterOrEnd"))

    val byteOffsetAsLong = (bitOffset >> 3)
    val byteOffset = byteOffsetAsLong.toInt

    log(Debug(me + "Starting at byteOffset: " + byteOffset))
    log(Debug(me + "Starting at bitOffset: " + bitOffset))

    var (endBitPosA : Long, state) = fillCharBufferMixedData(cb, bitOffset, decoder)
    var sb : StringBuilder = new StringBuilder // To keep track of the searched text
    val dSearch = new DelimSearcher with ConsoleLogger
    var buf = cb

    if (endBitPosA == -1L) {
      log(Debug(me + "Failed, reached end of buffer."))
      log(Debug("END_fillCharBufferUntilDelimiterOrEnd - ERR!"))
      //return (cb.toString(), -1L, SearchResult.NoMatch, null)
      return (null, -1L, SearchResult.EOD, null)
    }

    //println("START_CB: " + cb.toString())

    log(Debug(me + "Looking for: " + separators + " and terminators: " + terminators))

    dSearch.setEscapeScheme(es)

    separators foreach {
      x => dSearch.addSeparator(x)
    }

    terminators foreach {
      x => dSearch.addTerminator(x)
    }

    var (theState, result, endPos, endPosDelim, theDelimiter) = dSearch.search(buf, 0)

    if (theDelimiter == null) { (cb.toString(), -1L, SearchResult.NoMatch, null) }

    if (theDelimiter != null) { log(Debug(me + "Reached " + theDelimiter)) }

    if (theState == SearchResult.FullMatch) {
      sb.append(result)
    }
    var EOF : Boolean = false // Did we run off the end of the buffer?

    if (buf.toString().length == 0) { EOF = true } // Buffer was empty to start, nothing to do.

    // Proceed until we encounter a FullMatch or EOF
    while ((theState == SearchResult.NoMatch || theState == SearchResult.PartialMatch) && endBitPosA != -1 && !EOF) {
      log(Debug("fillCharBufferUntilDelimiterOrEnd - LOOP!"))
      buf.clear()
      buf = CharBuffer.allocate(buf.length() * 2)

      val fillState = fillCharBufferMixedData(buf, bitOffset, decoder)
      endBitPosA = fillState._1
      EOF = fillState._2

      var (state2, result2, endPos2, endPosDelim2, theDelimiter2) = dSearch.search(buf, 0, true)
      theState = state2
      endPos = endPos2
      theDelimiter = theDelimiter2

      if (theState != SearchResult.PartialMatch) {
        sb.append(result2)
      }
    }

    // Encode the found string in order to calculate
    // the ending position of the ByteBuffer
    //
    val charSet = decoder.charset()
    val resBB = charSet.encode(sb.toString())

    val resNumBytes = resBB.limit() // TODO: Pretty sure limit is better than length

    // Calculate the new ending position of the ByteBuffer
    if (endPos != -1) {
      endBitPosA = bitOffset + (resNumBytes * 8)
    } else {
      endPos = resBB.limit()
      endBitPosA = (resBB.limit() << 3)
    }

    log(Debug(me + "Ended at byteOffset: " + (resNumBytes + byteOffset)))
    log(Debug(me + "Ended at bitOffset: " + endBitPosA))

    log(Debug("END_fillCharBufferUntilDelimiterOrEnd - CB: " + sb.toString() + ", EndBitPos: " + endBitPosA))
    log(Debug("END_fillCharBufferUntilDelimiterOrEnd"))
    (sb.toString(), endBitPosA, theState, theDelimiter)
  }

  def fillCharBufferWithPatternMatch(cb : CharBuffer, bitOffset : Long, decoder : CharsetDecoder,
    pattern : String) : (String, Long, SearchResult) = {
    log(Debug("===\nSTART_FILL!\n===\n"))
    val byteOffsetAsLong = (bitOffset >> 3)
    val byteOffset = byteOffsetAsLong.toInt

    var (endBitPosA : Long, state) = fillCharBufferMixedData(cb, bitOffset, decoder)
    var sb : StringBuilder = new StringBuilder // To keep track of the searched text
    val dSearch = pattern.r
    var buf = cb

    if (endBitPosA == -1L) {
      log(Debug("Failed, reached end of buffer."))
      //return (cb.toString(), -1L, SearchResult.NoMatch, "")
      return (null, -1L, SearchResult.EOD)
    }

    log(Debug("START_CB: " + cb.toString()))
    log(Debug("CB_" + cb.toString() + "_END_CB"))

    var (theState, endPos, result) = dSearch findPrefixMatchOf buf match {
      case Some(mch) => (SearchResult.FullMatch, mch.end.toLong, mch.matched)
      // Initial/Default values if not matched
      // TODO: What should result be if string not found?
      case None => (SearchResult.NoMatch, -1L, "")
    }

    // TODO: What is this line for?
    var imBuffer = CharBuffer.allocate(buf.capacity)

    if (theState == SearchResult.FullMatch) {
      sb.append(result)
    }
    var EOF : Boolean = false

    if (buf.toString().length == 0) { EOF = true } // Buffer was empty to start, nothing to do.

    // Buffer not big enough
    // TODO: There should be a way to pre-allocate the buffer to be big enough or at least get a better estimate than
    //       1000
    // Proceed until we encounter a FullMatch or EOF
    while ((theState == SearchResult.NoMatch || theState == SearchResult.PartialMatch) && endBitPosA != -1 && !EOF) {
      // TODO: Clear??  You mean copy it again?
      buf.clear()
      buf = CharBuffer.allocate(buf.length * 2)

      val fillState = fillCharBufferMixedData(buf, bitOffset, decoder)
      endBitPosA = fillState._1
      EOF = fillState._2

      var (state2, endPos2, result2) = dSearch findPrefixMatchOf buf match {
        case Some(mch) => (SearchResult.FullMatch, mch.end.toLong, mch.matched)
        // TODO: What should result be if string not found?
        case None => (SearchResult.NoMatch, -1L, "")
      }
      theState = state2
      endPos = endPos2

      if (theState != SearchResult.PartialMatch) {
        sb.append(result2)
      }
    }

    // Encode the found string in order to calculate
    // the ending position of the ByteBuffer
    //
    val charSet = decoder.charset()
    val resBB = charSet.encode(sb.toString())

    log(Debug("ENDPOS_FillCharBuffer: " + endPos))

    //    // Calculate the new ending position of the ByteBuffer
    //    if (endPos != -1) {
    //      endBitPosA = (endPos << 3) + bitOffset
    //    } else {
    //      endBitPosA = (resBB.limit() << 3) + bitOffset
    //    }

    val resNumBytes = resBB.limit() // TODO: Pretty sure limit is better than length

    // Calculate the new ending position of the ByteBuffer
    if (endPos != -1) {
      endBitPosA = bitOffset + (resNumBytes * 8)
    } else {
      endPos = resBB.limit()
      endBitPosA = (resBB.limit() << 3)
    }
    log(Debug("FILL - CB: " + sb.toString() + ", EndBitPos: " + endBitPosA))
    log(Debug("===\nEND_FILL!\n===\n"))
    (sb.toString(), endBitPosA, theState)
  }

  def decodeNBytes(N : Int, array : Array[Byte], decoder : CharsetDecoder) : CharBuffer = {
    val list : Queue[Byte] = Queue.empty
    for (i <- 0 to N - 1) {
      list += array(i).toByte
      //      System.err.println(array(i).toByte.toHexString)
    }
    //    System.err.println
    val cb = decoder.decode(ByteBuffer.wrap(list.toArray[Byte]))
    cb
  }

  def decodeUntilFail(bytesArray: Array[Byte], decoder: CharsetDecoder, endByte: Long): (CharBuffer, Long) = {
    var cbFinal: CharBuffer = CharBuffer.allocate(1)
    var cbPrev: CharBuffer = CharBuffer.allocate(1)
    var numBytes: Int = 1

    while (numBytes <= endByte) {
      try {
        cbPrev = decodeNBytes(numBytes, bytesArray, decoder)
        cbFinal = cbPrev
      } catch {

        case e: Exception => //log(Debug("Exception in decodeUntilFail: " + e.toString()))

      }
      numBytes += 1
    }
    (cbFinal, (numBytes - 1))
  }

  // Fills the CharBuffer with as many bytes as can be decoded successfully.
  //

  def fillCharBufferMixedData(cb : CharBuffer, bitOffset : Long, decoder : CharsetDecoder, numBytes : Long = -1) : (Long, Boolean) = {
    withLoggingLevel(LogLevel.Debug) {

      PECheck(bitOffset % 8 == 0, "characters must begin on byte boundaries")
      val byteOffsetAsLong = (bitOffset >> 3)
      PECheck(byteOffsetAsLong <= Int.MaxValue, "maximum offset (in bytes) cannot exceed Int.MaxValue")
      val byteOffset = byteOffsetAsLong.toInt
      val me : String = "fillCharBufferMixedData - "
      // 
      // Note: not thread safe. We're depending here on the byte buffer being private to us.
      //
      log(Debug(me + "Start at byteOffset " + byteOffset))
      log(Debug(me + "byteBuffer limit: " + bb.limit()))

      if (byteOffset >= bb.limit()) {
        // We are at end, nothing more to do.
        log(Debug(me + "byteOffset >= limit! Nothing more to do."))
        return (-1L, true)
      }

      bb.position(byteOffset) // Set byte position of ByteBuffer to the offset
      decoder.reset()

      var byteArray : Array[Byte] = new Array[Byte](bb.limit() - byteOffset)

      // Retrieve a byte array from offset to end of ByteBuffer.
      // Starts at 0, because ByteBuffer was already set to byteOffset
      // Ends at ByteBuffer limit in Bytes minus the offset
      bb.get(byteArray, 0, (bb.limit - byteOffset))

      var endAtByte = numBytes

      if (endAtByte == -1) { endAtByte = bb.limit }

      log(Debug("endAtByte: %s", endAtByte))

      var (result : CharBuffer, bytesDecoded : Long) = decodeUntilFail(byteArray, decoder, endAtByte)

      if (bytesDecoded == 0) { return (-1L, true) }

      log(Debug("MixedDataResult: BEG_" + result + "_END , bytesDecoded: " + bytesDecoded))

      cb.clear()
      cb.append(result)

      cb.flip() // so the caller can now read the sb.

      val endBytePos = byteOffset + bytesDecoded

      log(Debug(me + "Ended at byte pos " + endBytePos))

      var EOF : Boolean = bb.limit() == bb.position()

      bb.position(0) // prevent anyone depending on the buffer position across calls to any of the InStream methods.

      val endBitPos : Long = endBytePos << 3

      log(Debug(me + "Ended at bit pos " + endBitPos))

      (endBitPos, EOF)
    }
  }

  // Read the delimiter if possible off of the ByteBuffer
  //
  def getDelimiter(cb: CharBuffer, bitOffset: Long, 
      decoder: CharsetDecoder, separators: Set[String], terminators: Set[String],
      es: EscapeSchemeObj): (String, Long, Long, SearchResult, Delimiter) = {
<<<<<<< HEAD
//    setLoggingLevel(LogLevel.Debug)
=======
    // setLoggingLevel(LogLevel.Debug)
>>>>>>> 192063ef

    log(Debug("BEG_getDelimiter"))

    val me : String = "getDelimiter - "

    log(Debug(me + "Looking for: " + separators + " AND " + terminators))

    val byteOffsetAsLong = (bitOffset >> 3)

    val byteOffset = byteOffsetAsLong.toInt

    log(Debug(me + "ByteOffset: " + byteOffset + " BitOffset: " + bitOffset))

    var (endBitPos : Long, state) = fillCharBufferMixedData(cb, bitOffset, decoder)
    var endBitPosA : Long = endBitPos

    if (endBitPos == -1L) {
      log(Debug(me + "Failed, reached end of buffer."))
      log(Debug("END_getDelimiter - End of Buffer!"))
      return (cb.toString(), -1L, -1L, SearchResult.NoMatch, null)
    }

    var sb : StringBuilder = new StringBuilder // To keep track of the searched text
    val dSearch = new DelimSearcher with Logging
    var buf = cb

    dSearch.setEscapeScheme(es)

    separators foreach { x => dSearch.addSeparator(x) }

    terminators foreach { x => dSearch.addTerminator(x) }

    var (theState, result, endPos, endPosDelim, theDelimiter) = dSearch.search(buf, 0)

    if (theDelimiter == null) { return (cb.toString(), -1L, -1L, SearchResult.NoMatch, null) }

    log(Debug("theDelimiter: " + theDelimiter.toString() + " theState: " + theState))

    //if (theDelimiter.typeDef == DelimiterType.Terminator) { return (cb.toString(), -1L, -1L, SearchResult.NoMatch, null) }

    if (theState == SearchResult.FullMatch) {
      sb.append(result)
    }

    var EOF : Boolean = false // Flag to indicate if we ran out of data to fill CharBuffer with

    if (buf.toString().length == 0) { EOF = true } // Buffer was empty to start, nothing to do

    // Proceed until we encounter a FullMatch or EOF (we ran out of data)
    while ((theState == SearchResult.NoMatch || theState == SearchResult.PartialMatch) && endBitPosA != -1 && !EOF) {
      buf.clear()
      buf = CharBuffer.allocate(buf.length() * 2)

      val fillState = fillCharBufferMixedData(buf, bitOffset, decoder)
      endBitPosA = fillState._1
      EOF = fillState._2 // Determine if we ran out of data to fill the CharBuffer with

      var (state2, result2, endPos2, endPosDelim2, theDelimiter2) = dSearch.search(buf, endPosDelim, false)

      theState = state2 // Determine if there was a Full, Partial or No Match
      endPos = endPos2 // Start of delimiter
      endPosDelim = endPosDelim2 // End of delimiter
      theDelimiter = theDelimiter2

      if (theState != SearchResult.PartialMatch) {
        sb.append(result2)
      }
    }

    var delimLength = endPosDelim - endPos

    if (endPosDelim == 0 && endPos == 0 && theState == SearchResult.FullMatch) { delimLength = 1 }

    // Encode the found string in order to calculate
    // the ending position of the ByteBuffer
    //
    val charSet = decoder.charset()
    val resBB = charSet.encode(sb.toString())

    val resNumBytes = resBB.limit() // TODO: Pretty sure limit is better than length

    // Calculate the new ending position of the ByteBuffer
    if (endPos != -1) {
      endBitPosA = bitOffset + (resNumBytes * 8)
    } else {
      endPos = resBB.limit()
      endBitPosA = (resBB.limit() << 3)
    }
    var endBitPosDelimA : Long = endBitPosA

    if (endPosDelim != -1) {
      endBitPosDelimA = bitOffset + (resNumBytes * 8)
    }

    log(Debug(me + "Ended at BytePos: " + (byteOffset + resNumBytes)))
    log(Debug(me + "Ended at bitPos: " + endBitPosA))
    log(Debug("END_getDelimiter"))
    
    if (endPos != -1 && endPosDelim != -1){ (cb.subSequence(endPos, endPosDelim+1).toString(), endBitPosA, endBitPosDelimA, theState, theDelimiter) }

    else { (cb.toString(), endBitPosA, endBitPosDelimA, theState, theDelimiter) }
  }

  def getByte(bitPos : Long, order : java.nio.ByteOrder) = {
    Assert.invariant(bitPos % 8 == 0)
    val bytePos = (bitPos >> 3).toInt
    bb.order(order)
    bb.get(bytePos) // NOT called getByte(pos)
  }
    
  def getShort(bitPos : Long, order : java.nio.ByteOrder) = {
    Assert.invariant(bitPos % 8 == 0)
    val bytePos = (bitPos >> 3).toInt
    bb.order(order)
    bb.getShort(bytePos)
  }
    
  def getInt(bitPos : Long, order : java.nio.ByteOrder) = {
    Assert.invariant(bitPos % 8 == 0)
    val bytePos = (bitPos >> 3).toInt
    bb.order(order)
    bb.getInt(bytePos)
  }
  
  def getLong(bitPos : Long, order : java.nio.ByteOrder) = {
    Assert.invariant(bitPos % 8 == 0)
    val bytePos = (bitPos >> 3).toInt
    bb.order(order)
    bb.getInt(bytePos)
  }

  def getDouble(bitPos : Long, order : java.nio.ByteOrder) = {
    Assert.invariant(bitPos % 8 == 0)
    val bytePos = (bitPos >> 3).toInt
    bb.order(order)
    val double = bb.getDouble(bytePos)
    double
  }

  def getFloat(bitPos : Long, order : java.nio.ByteOrder) = {
    Assert.invariant(bitPos % 8 == 0)
    val bytePos = (bitPos >> 3).toInt
    bb.order(order)
    bb.getFloat(bytePos)
  }

  def withLimit(startBitPos : Long, endBitPos : Long) = {
    Assert.invariant((startBitPos & 7) == 0)
    Assert.invariant((endBitPos & 7) == 0)
    val startByte = startBitPos / 8
    val endByte = (endBitPos + 7) / 8
    val count = endByte - startByte
    var bytes: Array[Byte] = new Array(count.asInstanceOf[Int])
    val oldPos = bb.position
    bb.position(startByte.asInstanceOf[Int])
    bb.get(bytes, 0, count.asInstanceOf[Int])
    val inputStream = new ByteArrayInputStream(bytes)
    val rbc = java.nio.channels.Channels.newChannel(inputStream)
    bb.position(oldPos)
    rbc
  }
}
<|MERGE_RESOLUTION|>--- conflicted
+++ resolved
@@ -968,11 +968,7 @@
   def getDelimiter(cb: CharBuffer, bitOffset: Long, 
       decoder: CharsetDecoder, separators: Set[String], terminators: Set[String],
       es: EscapeSchemeObj): (String, Long, Long, SearchResult, Delimiter) = {
-<<<<<<< HEAD
-//    setLoggingLevel(LogLevel.Debug)
-=======
     // setLoggingLevel(LogLevel.Debug)
->>>>>>> 192063ef
 
     log(Debug("BEG_getDelimiter"))
 
