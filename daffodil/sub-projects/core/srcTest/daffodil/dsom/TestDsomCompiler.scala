--- conflicted
+++ resolved
@@ -638,12 +638,8 @@
     val myGlobal3Seq = myGlobal3.modelGroup.asInstanceOf[Sequence]
 
     // Tests overlapping properties
-<<<<<<< HEAD
-    intercept[daffodil.exceptions.SDE] { myGlobal3Seq.allNonDefaultProperties }
-=======
     intercept[daffodil.dsom.SchemaDefinitionError] { myGlobal3Seq.allNonDefaultProperties }
 
->>>>>>> d27205c5
   }
 
   val ibm7132Schema = XML.loadFile(TestUtils.findFile("test/TestRefChainingIBM7132.dfdl.xml"))
@@ -747,21 +743,6 @@
     val ct = ge1.typeDef.asInstanceOf[ComplexTypeBase]
     val seq = ct.modelGroup.asInstanceOf[Sequence]
 
-<<<<<<< HEAD
-    val Seq(e1: ElementBase, e2: ElementBase, e3: ElementBase) = seq.groupMembers
-
-    //assertEquals(e1.terminatingMarkup, List("a", "b")) // 1 Level
-    println(e1.terminatingMarkup)
-
-    val ct2 = e3.asInstanceOf[ElementBase].typeDef.asInstanceOf[ComplexTypeBase]
-    val seq2 = ct2.modelGroup.asInstanceOf[Sequence]
-    val Seq(e3_1: ElementBase, e3_2: ElementBase) = seq2.groupMembers
-
-    println(e3_1.terminatingMarkup)
-    println(e3_2.terminatingMarkup)
-    // assertEquals(e3_1.terminatingMarkup, List("e", "c", "d", "a", "b")) // 2 Level
-    // assertEquals(e3_2.terminatingMarkup, List("f", "c", "d", "a", "b")) // 2 Level + ref
-=======
     val Seq(e1 : ElementBase, e2 : ElementBase, e3 : ElementBase) = seq.groupMembers
     
     assertEquals(3, e1.allTerminatingMarkup.length) // 1 Level + ref on global element decl
@@ -771,6 +752,7 @@
 
     val ct2 = e3.asInstanceOf[ElementBase].typeDef.asInstanceOf[ComplexTypeBase]
     val seq2 = ct2.modelGroup.asInstanceOf[Sequence]
+
     val Seq(e3_1 : ElementBase, e3_2 : ElementBase) = seq2.groupMembers
     
     assertEquals(6, e3_1.allTerminatingMarkup.length)	// 2 Level + ref on global element decl
@@ -788,7 +770,6 @@
     assertEquals("a", e3_2.allTerminatingMarkup(3).prettyExpr)
     assertEquals("b", e3_2.allTerminatingMarkup(4).prettyExpr)
     assertEquals("g", e3_2.allTerminatingMarkup(5).prettyExpr)
->>>>>>> d27205c5
   }
 
   def test_escapeSchemeOverride = {
